# Ignore all serverless files
.serverless

# Ignore all files in node_modules
node_modules

# Ignore all env files
.env*
.secrets*

# Ignore vscode files
.vscode

# Ignore all html files
*.html

<<<<<<< HEAD
# Test files
coverage

# macOS-specific files
.DS_Store
.DS_Store?
._*
.Spotlight-V100
.Trashes
ehthumbs.db
Thumbs.db

=======
# Ignore all coverage files
coverage
>>>>>>> e826d6bf


<|MERGE_RESOLUTION|>--- conflicted
+++ resolved
@@ -14,7 +14,6 @@
 # Ignore all html files
 *.html
 
-<<<<<<< HEAD
 # Test files
 coverage
 
@@ -27,9 +26,4 @@
 ehthumbs.db
 Thumbs.db
 
-=======
-# Ignore all coverage files
-coverage
->>>>>>> e826d6bf
 
-
